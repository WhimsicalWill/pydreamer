--- conflicted
+++ resolved
@@ -114,37 +114,27 @@
     import mlflow
     from mlflow.tracking.client import MlflowClient
     import torch
-    import logging
-
-    logger = logging.getLogger(__name__)
 
     with tempfile.TemporaryDirectory() as tmpdir:
         client = MlflowClient()
         run_id = mlflow.active_run().info.run_id
-        logger.info(f"Loading checkpoint from run {run_id}")
         try:
             path = client.download_artifacts(run_id, artifact_path, tmpdir)
-<<<<<<< HEAD
             info(f'Downloading artifact {artifact_path} from run {run_id} ...')
             info(f'Loading checkpoint from {path}')
         except Exception as e:  # TODO: check if it's an error instead of expected "not found"
             # Checkpoint not found
-=======
-        except Exception as e:
-            # Artifact not found
-            logger.error(f"Error downloading artifact from run {run_id}: {e}")
->>>>>>> c8342543
             return None
         try:
             
             checkpoint = torch.load(path, map_location=map_location)
         except Exception as e:
-            logger.error(f"Error loading checkpoint from {path}: {e}")
+            exception(f"Error loading checkpoint from {path}: {e}")
             return None
         model.load_state_dict(checkpoint['model_state_dict'])
         for i, opt in enumerate(optimizers):
             opt.load_state_dict(checkpoint[f'optimizer_{i}_state_dict'])
-        logger.info(f"Loaded checkpoint from {path} epoch {checkpoint['epoch']}")
+        info(f"Loaded checkpoint from {path} epoch {checkpoint['epoch']}")
         return checkpoint['epoch']
 
 
